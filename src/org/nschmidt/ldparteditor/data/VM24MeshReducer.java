--- conflicted
+++ resolved
@@ -1,298 +1,293 @@
-/* MIT - License
-
-Copyright (c) 2012 - this year, Nils Schmidt
-
-Permission is hereby granted, free of charge, to any person obtaining a copy of this software and associated documentation files (the "Software"),
-to deal in the Software without restriction, including without limitation the rights to use, copy, modify, merge, publish, distribute, sublicense,
-and/or sell copies of the Software, and to permit persons to whom the Software is furnished to do so, subject to the following conditions:
-
-The above copyright notice and this permission notice shall be included in all copies or substantial portions of the Software.
-
-THE SOFTWARE IS PROVIDED "AS IS", WITHOUT WARRANTY OF ANY KIND, EXPRESS OR IMPLIED,
-INCLUDING BUT NOT LIMITED TO THE WARRANTIES OF MERCHANTABILITY, FITNESS FOR A PARTICULAR
-PURPOSE AND NONINFRINGEMENT. IN NO EVENT SHALL THE AUTHORS OR COPYRIGHT HOLDERS BE LIABLE
-FOR ANY CLAIM, DAMAGES OR OTHER LIABILITY, WHETHER IN AN ACTION OF CONTRACT, TORT OR OTHERWISE,
-ARISING FROM, OUT OF OR IN CONNECTION WITH THE SOFTWARE OR THE USE OR OTHER DEALINGS IN THE SOFTWARE. */
-package org.nschmidt.ldparteditor.data;
-
-import java.lang.reflect.InvocationTargetException;
-import java.text.MessageFormat;
-import java.util.Collections;
-import java.util.HashSet;
-import java.util.Set;
-import java.util.TreeSet;
-import java.util.concurrent.atomic.AtomicBoolean;
-
-import org.eclipse.core.runtime.IProgressMonitor;
-import org.eclipse.jface.dialogs.ProgressMonitorDialog;
-import org.eclipse.jface.operation.IRunnableWithProgress;
-import org.eclipse.swt.SWT;
-import org.eclipse.swt.widgets.Display;
-import org.eclipse.swt.widgets.MessageBox;
-import org.nschmidt.ldparteditor.data.tools.IdenticalVertexRemover;
-import org.nschmidt.ldparteditor.enums.MyLanguage;
-import org.nschmidt.ldparteditor.helpers.composite3d.MeshReducerSettings;
-import org.nschmidt.ldparteditor.helpers.composite3d.SelectorSettings;
-import org.nschmidt.ldparteditor.helpers.math.ThreadsafeTreeMap;
-import org.nschmidt.ldparteditor.helpers.math.Vector3d;
-import org.nschmidt.ldparteditor.i18n.I18n;
-import org.nschmidt.ldparteditor.logger.NLogger;
-import org.nschmidt.ldparteditor.shells.editor3d.Editor3DWindow;
-
-class VM24MeshReducer extends VM23FlatSubfileTester {
-
-    protected VM24MeshReducer(DatFile linkedDatFile) {
-        super(linkedDatFile);
-    }
-
-    public void meshReduce(int count, final MeshReducerSettings ms) {
-
-        final boolean ignoreColours = (ms.getMode() == 0);
-
-        // FIXME Needs better performance. I have to implement time measurements first.
-
-        final int[] reduceCount = new int[1];
-        final boolean[] newIteration = new boolean[1];
-        final int faceCount = triangles.size() + quads.size();
-
-        linkedDatFile.setDrawSelection(false);
-
-        {
-            final Set<Vertex> verticesToProcess = Collections.newSetFromMap(new ThreadsafeTreeMap<Vertex, Boolean>());
-
-            verticesToProcess.addAll(vertexLinkedToPositionInFile.keySet());
-
-            clearSelection();
-            selectAll(new SelectorSettings(), true);
-            splitQuads(false);
-            clearSelection();
-
-
-            final VertexManager vm = (VertexManager) this;
-            final DatFile df = linkedDatFile;
-            newIteration[0] = true;
-            try
-            {
-                new ProgressMonitorDialog(Editor3DWindow.getWindow().getShell()).run(true, true, new IRunnableWithProgress()
-                {
-                    @Override
-                    public void run(final IProgressMonitor monitor) throws InvocationTargetException, InterruptedException
-                    {
-                        try
-                        {
-                            monitor.beginTask(I18n.E3D_MeshReduce, verticesToProcess.size());
-
-                            final AtomicBoolean a = new AtomicBoolean();
-
-                            for (final Vertex v : verticesToProcess) {
-                                if (monitor.isCanceled()) break;
-                                if (!vertexLinkedToPositionInFile.containsKey(v)) continue;
-                                Display.getDefault().asyncExec(new Runnable() {
-                                    @Override
-                                    public void run() {
-
-                                        while (true) {
-
-                                            // 1. Ermittle alle angrenzenden Flächen
-                                            final HashSet<GData> surfs;
-                                            if (ignoreColours) {
-                                                surfs = getLinkedSurfaces(v);
-                                            } else {
-                                                surfs = getLinkedSurfacesOfSameColour(v);
-                                            }
-
-                                            // 2. Ermittle alle angrenzenden Punkte
-                                            final TreeSet<Vertex> verts = new TreeSet<>();
-
-                                            {
-                                                int delta = 1;
-
-                                                for (final GData gData : surfs) {
-                                                    if (gData.type() == 3) {
-                                                        for (Vertex tv : triangles.get(gData)) {
-                                                            verts.add(tv);
-                                                        }
-                                                    } else {
-                                                        for (Vertex tv : quads.get(gData)) {
-                                                            verts.add(tv);
-                                                        }
-                                                        delta += 1;
-                                                    }
-                                                }
-
-                                                // 3. Ist das Polygon geschlossen? Wenn nein, breche ab.
-                                                if (verts.size() - delta != surfs.size()) {
-                                                    break;
-                                                }
-                                            }
-
-                                            // 4. Entferne den Ursprungspunkt aus der Menge
-                                            verts.remove(v);
-
-                                            // 5. Prüfe die Kandidaten
-                                            for (final Vertex t : verts) {
-                                                final HashSet<GData> tsurfs = getLinkedSurfaces(t);
-                                                final int oldcount = tsurfs.size();
-                                                tsurfs.removeAll(surfs);
-
-                                                // 5.1 t muss zwei Flächen mit v teilen
-                                                if (oldcount - tsurfs.size() != 2) {
-                                                    continue;
-                                                }
-
-                                                // 5.2 t darf nur zwei angrenzende Punkte mit v teilen
-                                                {
-<<<<<<< HEAD
-                                                    final TreeSet<Vertex> verts2 = new TreeSet<Vertex>();
-                                                    for (final GData gData : getLinkedSurfaces(t)) {
-=======
-                                                    final TreeSet<Vertex> verts2 = new TreeSet<>();
-                                                    for (final GData gData : tsurfs) {
->>>>>>> eb45c994
-                                                        if (gData.type() == 3) {
-                                                            for (Vertex tv : triangles.get(gData)) {
-                                                                verts2.add(tv);
-                                                            }
-                                                        } else {
-                                                            for (Vertex tv : quads.get(gData)) {
-                                                                verts2.add(tv);
-                                                            }
-                                                        }
-                                                    }
-                                                    verts2.remove(t);
-                                                    int oldcount2 = verts2.size();
-                                                    verts2.removeAll(verts);
-                                                    if (oldcount2 - verts2.size() != 2) {
-                                                        continue;
-                                                    }
-                                                }
-
-                                                // 5.3 die Normalen dürfen nicht kippen!
-                                                {
-                                                    boolean cont = false;
-                                                    final int surfcount = surfs.size();
-                                                    Vertex[][] surfsv = new Vertex[surfcount][4];
-                                                    Vector3d[] oldNormals = new Vector3d[surfcount];
-                                                    Vector3d[] newNormals = new Vector3d[surfcount];
-                                                    int s = 0;
-                                                    for (final GData gData : surfs) {
-                                                        int i = 0;
-                                                        if (gData.type() == 3) {
-                                                            for (Vertex tv : triangles.get(gData)) {
-                                                                surfsv[s][i] = tv;
-                                                                i++;
-                                                            }
-                                                        } else {
-                                                            for (Vertex tv : quads.get(gData)) {
-                                                                surfsv[s][i] = tv;
-                                                                i++;
-                                                            }
-                                                            if (surfsv[s][1].equals(v)) {
-                                                                surfsv[s][0] = surfsv[s][1];
-                                                                surfsv[s][1] = surfsv[s][2];
-                                                                surfsv[s][2] = surfsv[s][3];
-                                                            } else if (surfsv[s][2].equals(v)) {
-                                                                Vertex tmp = surfsv[s][0];
-                                                                surfsv[s][0] = surfsv[s][2];
-                                                                surfsv[s][1] = surfsv[s][3];
-                                                                surfsv[s][2] = tmp;
-                                                            } else if (surfsv[s][3].equals(v)) {
-                                                                Vertex tmp = surfsv[s][0];
-                                                                Vertex tmp2 = surfsv[s][1];
-                                                                surfsv[s][0] = surfsv[s][3];
-                                                                surfsv[s][1] = tmp;
-                                                                surfsv[s][2] = tmp2;
-                                                            }
-                                                            surfsv[s][3] = null;
-                                                        }
-                                                        oldNormals[s] = Vector3d.getNormal(new Vector3d(surfsv[s][0]), new Vector3d(surfsv[s][1]), new Vector3d(surfsv[s][2]));
-                                                        s++;
-                                                    }
-                                                    HashSet<Integer> ignoreSet = new HashSet<>();
-                                                    for (s = 0; s < surfcount; s++) {
-                                                        for (int i = 0; i < 3; i++) {
-                                                            if (surfsv[s][i].equals(t)) {
-                                                                ignoreSet.add(s);
-                                                            }
-                                                            if (surfsv[s][i].equals(v)) {
-                                                                surfsv[s][i] = t;
-                                                            }
-                                                        }
-                                                        if (!ignoreSet.contains(s)) {
-                                                            newNormals[s] = Vector3d.getNormal(new Vector3d(surfsv[s][0]), new Vector3d(surfsv[s][1]), new Vector3d(surfsv[s][2]));
-                                                            double angle = Vector3d.angle(oldNormals[s], newNormals[s]);
-                                                            if (angle > 3.0) {
-                                                                cont = true;
-                                                                break;
-                                                            }
-                                                        }
-                                                    }
-                                                    if (cont) {
-                                                        continue;
-                                                    }
-                                                }
-                                                // Als letzten Schritt => Kante zusammenfallen lassen
-
-                                                // merge(MergeTo.LAST_SELECTED, false);
-                                                changeVertexDirectFast(v, t, true);
-                                                // IdenticalVertexRemover.removeIdenticalVertices(vm, df, false, true);
-
-                                                // addLine(v, t);
-                                                reduceCount[0]++;
-
-                                                break;
-                                            }
-
-                                            break;
-                                        }
-                                        monitor.worked(1);
-                                        a.set(true);
-                                    }});
-                                while (!a.get()) {
-                                    Thread.sleep(5);
-                                }
-                                a.set(false);
-                            }
-
-                            IdenticalVertexRemover.removeIdenticalVertices(vm, df, false, true);
-
-                        } catch (Exception ex) {
-                            NLogger.error(getClass(), ex);
-                        } finally {
-                            if (monitor.isCanceled()) {
-                                newIteration[0] = false;
-                            }
-                            monitor.done();
-                        }
-                    }
-                });
-            }
-            catch (InvocationTargetException consumed) {
-            } catch (InterruptedException consumed) {
-            }
-
-            clearSelection2();
-
-        }
-
-        if (reduceCount[0] > 0 && newIteration[0] && faceCount != (triangles.size() + quads.size())) {
-            meshReduce(reduceCount[0] + count, ms);
-            return;
-        }
-
-        MessageBox messageBox = new MessageBox(Editor3DWindow.getWindow().getShell(), SWT.ICON_INFORMATION | SWT.OK);
-        messageBox.setText(I18n.DIALOG_Info);
-        Object[] messageArguments = {count};
-        MessageFormat formatter = new MessageFormat(""); //$NON-NLS-1$
-        formatter.setLocale(MyLanguage.LOCALE);
-        formatter.applyPattern(I18n.E3D_ReduceCount);
-        messageBox.setMessage(formatter.format(messageArguments));
-        messageBox.open();
-
-        syncWithTextEditors(true);
-        setModified(true, true);
-
-        linkedDatFile.setDrawSelection(true);
-
-    }
-}
+/* MIT - License
+
+Copyright (c) 2012 - this year, Nils Schmidt
+
+Permission is hereby granted, free of charge, to any person obtaining a copy of this software and associated documentation files (the "Software"),
+to deal in the Software without restriction, including without limitation the rights to use, copy, modify, merge, publish, distribute, sublicense,
+and/or sell copies of the Software, and to permit persons to whom the Software is furnished to do so, subject to the following conditions:
+
+The above copyright notice and this permission notice shall be included in all copies or substantial portions of the Software.
+
+THE SOFTWARE IS PROVIDED "AS IS", WITHOUT WARRANTY OF ANY KIND, EXPRESS OR IMPLIED,
+INCLUDING BUT NOT LIMITED TO THE WARRANTIES OF MERCHANTABILITY, FITNESS FOR A PARTICULAR
+PURPOSE AND NONINFRINGEMENT. IN NO EVENT SHALL THE AUTHORS OR COPYRIGHT HOLDERS BE LIABLE
+FOR ANY CLAIM, DAMAGES OR OTHER LIABILITY, WHETHER IN AN ACTION OF CONTRACT, TORT OR OTHERWISE,
+ARISING FROM, OUT OF OR IN CONNECTION WITH THE SOFTWARE OR THE USE OR OTHER DEALINGS IN THE SOFTWARE. */
+package org.nschmidt.ldparteditor.data;
+
+import java.lang.reflect.InvocationTargetException;
+import java.text.MessageFormat;
+import java.util.Collections;
+import java.util.HashSet;
+import java.util.Set;
+import java.util.TreeSet;
+import java.util.concurrent.atomic.AtomicBoolean;
+
+import org.eclipse.core.runtime.IProgressMonitor;
+import org.eclipse.jface.dialogs.ProgressMonitorDialog;
+import org.eclipse.jface.operation.IRunnableWithProgress;
+import org.eclipse.swt.SWT;
+import org.eclipse.swt.widgets.Display;
+import org.eclipse.swt.widgets.MessageBox;
+import org.nschmidt.ldparteditor.data.tools.IdenticalVertexRemover;
+import org.nschmidt.ldparteditor.enums.MyLanguage;
+import org.nschmidt.ldparteditor.helpers.composite3d.MeshReducerSettings;
+import org.nschmidt.ldparteditor.helpers.composite3d.SelectorSettings;
+import org.nschmidt.ldparteditor.helpers.math.ThreadsafeTreeMap;
+import org.nschmidt.ldparteditor.helpers.math.Vector3d;
+import org.nschmidt.ldparteditor.i18n.I18n;
+import org.nschmidt.ldparteditor.logger.NLogger;
+import org.nschmidt.ldparteditor.shells.editor3d.Editor3DWindow;
+
+class VM24MeshReducer extends VM23FlatSubfileTester {
+
+    protected VM24MeshReducer(DatFile linkedDatFile) {
+        super(linkedDatFile);
+    }
+
+    public void meshReduce(int count, final MeshReducerSettings ms) {
+
+        final boolean ignoreColours = (ms.getMode() == 0);
+
+        // FIXME Needs better performance. I have to implement time measurements first.
+
+        final int[] reduceCount = new int[1];
+        final boolean[] newIteration = new boolean[1];
+        final int faceCount = triangles.size() + quads.size();
+
+        linkedDatFile.setDrawSelection(false);
+
+        {
+            final Set<Vertex> verticesToProcess = Collections.newSetFromMap(new ThreadsafeTreeMap<Vertex, Boolean>());
+
+            verticesToProcess.addAll(vertexLinkedToPositionInFile.keySet());
+
+            clearSelection();
+            selectAll(new SelectorSettings(), true);
+            splitQuads(false);
+            clearSelection();
+
+
+            final VertexManager vm = (VertexManager) this;
+            final DatFile df = linkedDatFile;
+            newIteration[0] = true;
+            try
+            {
+                new ProgressMonitorDialog(Editor3DWindow.getWindow().getShell()).run(true, true, new IRunnableWithProgress()
+                {
+                    @Override
+                    public void run(final IProgressMonitor monitor) throws InvocationTargetException, InterruptedException
+                    {
+                        try
+                        {
+                            monitor.beginTask(I18n.E3D_MeshReduce, verticesToProcess.size());
+
+                            final AtomicBoolean a = new AtomicBoolean();
+
+                            for (final Vertex v : verticesToProcess) {
+                                if (monitor.isCanceled()) break;
+                                if (!vertexLinkedToPositionInFile.containsKey(v)) continue;
+                                Display.getDefault().asyncExec(new Runnable() {
+                                    @Override
+                                    public void run() {
+
+                                        while (true) {
+
+                                            // 1. Ermittle alle angrenzenden Flächen
+                                            final HashSet<GData> surfs;
+                                            if (ignoreColours) {
+                                                surfs = getLinkedSurfaces(v);
+                                            } else {
+                                                surfs = getLinkedSurfacesOfSameColour(v);
+                                            }
+
+                                            // 2. Ermittle alle angrenzenden Punkte
+                                            final TreeSet<Vertex> verts = new TreeSet<>();
+
+                                            {
+                                                int delta = 1;
+
+                                                for (final GData gData : surfs) {
+                                                    if (gData.type() == 3) {
+                                                        for (Vertex tv : triangles.get(gData)) {
+                                                            verts.add(tv);
+                                                        }
+                                                    } else {
+                                                        for (Vertex tv : quads.get(gData)) {
+                                                            verts.add(tv);
+                                                        }
+                                                        delta += 1;
+                                                    }
+                                                }
+
+                                                // 3. Ist das Polygon geschlossen? Wenn nein, breche ab.
+                                                if (verts.size() - delta != surfs.size()) {
+                                                    break;
+                                                }
+                                            }
+
+                                            // 4. Entferne den Ursprungspunkt aus der Menge
+                                            verts.remove(v);
+
+                                            // 5. Prüfe die Kandidaten
+                                            for (final Vertex t : verts) {
+                                                final HashSet<GData> tsurfs = getLinkedSurfaces(t);
+                                                final int oldcount = tsurfs.size();
+                                                tsurfs.removeAll(surfs);
+
+                                                // 5.1 t muss zwei Flächen mit v teilen
+                                                if (oldcount - tsurfs.size() != 2) {
+                                                    continue;
+                                                }
+
+                                                // 5.2 t darf nur zwei angrenzende Punkte mit v teilen
+                                                {
+                                                    final TreeSet<Vertex> verts2 = new TreeSet<>();
+                                                    for (final GData gData : getLinkedSurfaces(t)) {
+                                                        if (gData.type() == 3) {
+                                                            for (Vertex tv : triangles.get(gData)) {
+                                                                verts2.add(tv);
+                                                            }
+                                                        } else {
+                                                            for (Vertex tv : quads.get(gData)) {
+                                                                verts2.add(tv);
+                                                            }
+                                                        }
+                                                    }
+                                                    verts2.remove(t);
+                                                    int oldcount2 = verts2.size();
+                                                    verts2.removeAll(verts);
+                                                    if (oldcount2 - verts2.size() != 2) {
+                                                        continue;
+                                                    }
+                                                }
+
+                                                // 5.3 die Normalen dürfen nicht kippen!
+                                                {
+                                                    boolean cont = false;
+                                                    final int surfcount = surfs.size();
+                                                    Vertex[][] surfsv = new Vertex[surfcount][4];
+                                                    Vector3d[] oldNormals = new Vector3d[surfcount];
+                                                    Vector3d[] newNormals = new Vector3d[surfcount];
+                                                    int s = 0;
+                                                    for (final GData gData : surfs) {
+                                                        int i = 0;
+                                                        if (gData.type() == 3) {
+                                                            for (Vertex tv : triangles.get(gData)) {
+                                                                surfsv[s][i] = tv;
+                                                                i++;
+                                                            }
+                                                        } else {
+                                                            for (Vertex tv : quads.get(gData)) {
+                                                                surfsv[s][i] = tv;
+                                                                i++;
+                                                            }
+                                                            if (surfsv[s][1].equals(v)) {
+                                                                surfsv[s][0] = surfsv[s][1];
+                                                                surfsv[s][1] = surfsv[s][2];
+                                                                surfsv[s][2] = surfsv[s][3];
+                                                            } else if (surfsv[s][2].equals(v)) {
+                                                                Vertex tmp = surfsv[s][0];
+                                                                surfsv[s][0] = surfsv[s][2];
+                                                                surfsv[s][1] = surfsv[s][3];
+                                                                surfsv[s][2] = tmp;
+                                                            } else if (surfsv[s][3].equals(v)) {
+                                                                Vertex tmp = surfsv[s][0];
+                                                                Vertex tmp2 = surfsv[s][1];
+                                                                surfsv[s][0] = surfsv[s][3];
+                                                                surfsv[s][1] = tmp;
+                                                                surfsv[s][2] = tmp2;
+                                                            }
+                                                            surfsv[s][3] = null;
+                                                        }
+                                                        oldNormals[s] = Vector3d.getNormal(new Vector3d(surfsv[s][0]), new Vector3d(surfsv[s][1]), new Vector3d(surfsv[s][2]));
+                                                        s++;
+                                                    }
+                                                    HashSet<Integer> ignoreSet = new HashSet<>();
+                                                    for (s = 0; s < surfcount; s++) {
+                                                        for (int i = 0; i < 3; i++) {
+                                                            if (surfsv[s][i].equals(t)) {
+                                                                ignoreSet.add(s);
+                                                            }
+                                                            if (surfsv[s][i].equals(v)) {
+                                                                surfsv[s][i] = t;
+                                                            }
+                                                        }
+                                                        if (!ignoreSet.contains(s)) {
+                                                            newNormals[s] = Vector3d.getNormal(new Vector3d(surfsv[s][0]), new Vector3d(surfsv[s][1]), new Vector3d(surfsv[s][2]));
+                                                            double angle = Vector3d.angle(oldNormals[s], newNormals[s]);
+                                                            if (angle > 3.0) {
+                                                                cont = true;
+                                                                break;
+                                                            }
+                                                        }
+                                                    }
+                                                    if (cont) {
+                                                        continue;
+                                                    }
+                                                }
+                                                // Als letzten Schritt => Kante zusammenfallen lassen
+
+                                                // merge(MergeTo.LAST_SELECTED, false);
+                                                changeVertexDirectFast(v, t, true);
+                                                // IdenticalVertexRemover.removeIdenticalVertices(vm, df, false, true);
+
+                                                // addLine(v, t);
+                                                reduceCount[0]++;
+
+                                                break;
+                                            }
+
+                                            break;
+                                        }
+                                        monitor.worked(1);
+                                        a.set(true);
+                                    }});
+                                while (!a.get()) {
+                                    Thread.sleep(5);
+                                }
+                                a.set(false);
+                            }
+
+                            IdenticalVertexRemover.removeIdenticalVertices(vm, df, false, true);
+
+                        } catch (Exception ex) {
+                            NLogger.error(getClass(), ex);
+                        } finally {
+                            if (monitor.isCanceled()) {
+                                newIteration[0] = false;
+                            }
+                            monitor.done();
+                        }
+                    }
+                });
+            }
+            catch (InvocationTargetException consumed) {
+            } catch (InterruptedException consumed) {
+            }
+
+            clearSelection2();
+
+        }
+
+        if (reduceCount[0] > 0 && newIteration[0] && faceCount != (triangles.size() + quads.size())) {
+            meshReduce(reduceCount[0] + count, ms);
+            return;
+        }
+
+        MessageBox messageBox = new MessageBox(Editor3DWindow.getWindow().getShell(), SWT.ICON_INFORMATION | SWT.OK);
+        messageBox.setText(I18n.DIALOG_Info);
+        Object[] messageArguments = {count};
+        MessageFormat formatter = new MessageFormat(""); //$NON-NLS-1$
+        formatter.setLocale(MyLanguage.LOCALE);
+        formatter.applyPattern(I18n.E3D_ReduceCount);
+        messageBox.setMessage(formatter.format(messageArguments));
+        messageBox.open();
+
+        syncWithTextEditors(true);
+        setModified(true, true);
+
+        linkedDatFile.setDrawSelection(true);
+
+    }
+}